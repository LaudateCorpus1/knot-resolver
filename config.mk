--- conflicted
+++ resolved
@@ -1,16 +1,9 @@
 # Project
 MAJOR := 1
-<<<<<<< HEAD
-MINOR := 2
-PATCH := 4
-EXTRA :=
-ABIVER := 2
-=======
 MINOR := 3
 PATCH := 0
 EXTRA := -dev
 ABIVER := 3
->>>>>>> f10f3eb8
 BUILDMODE := dynamic
 HARDENING := yes
 
