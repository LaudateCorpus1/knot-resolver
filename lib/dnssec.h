/*  Copyright (C) 2015-2017 CZ.NIC, z.s.p.o. <knot-dns@labs.nic.cz>
 *  SPDX-License-Identifier: GPL-3.0-or-later
 */

#pragma once

#include "lib/defines.h"
#include "lib/utils.h"
#include <libknot/packet/pkt.h>

/**
 * Initialise cryptographic back-end.
 */
KR_EXPORT
void kr_crypto_init(void);

/**
 * De-initialise cryptographic back-end.
 */
KR_EXPORT
void kr_crypto_cleanup(void);

/**
 * Re-initialise cryptographic back-end.
 * @note Must be called after fork() in the child.
 */
KR_EXPORT
void kr_crypto_reinit(void);

#define KR_DNSSEC_VFLG_WEXPAND 0x01
#define KR_DNSSEC_VFLG_OPTOUT  0x02

/** DNSSEC validation context. */
struct kr_rrset_validation_ctx {
	const knot_pkt_t *pkt;		/*!< Packet to be validated. */
	ranked_rr_array_t *rrs;		/*!< List of preselected RRs to be validated. */
	knot_section_t section_id;	/*!< Section to work with. */
	knot_rrset_t *keys;		/*!< DNSKEY RRSet; TTLs may get lowered when validating this set. */
        const knot_dname_t *zone_name;	/*!< Name of the zone containing the RRSIG RRSet. */
	uint32_t timestamp;		/*!< Validation time. */
        bool has_nsec3;			/*!< Whether to use NSEC3 validation. */
	uint32_t qry_uid;		/*!< Current query uid. */
	uint32_t flags;			/*!< Output - Flags. */
	uint32_t err_cnt;		/*!< Output - Number of validation failures. */
	uint32_t cname_norrsig_cnt;	/*!< Output - Number of CNAMEs missing RRSIGs. */

	/** Validation result: kr_error() code.
	 *
	 * ENOENT: the usual, no suitable signature found
	 * EAGAIN: encountered a different signer name
	 * +others
	 */
	int result;
	const struct kr_query *log_qry; /*!< The query; just for logging purposes. */
	struct {
		unsigned int matching_name_type;	/*!< Name + type matches */
		unsigned int expired;
		unsigned int notyet;
		unsigned int signer_invalid;		/*!< Signer is not zone apex */
		unsigned int labels_invalid;		/*!< Number of labels in RRSIG */
		unsigned int key_invalid;		/*!< Algorithm/keytag/key owner */
		unsigned int crypto_invalid;
		unsigned int nsec_invalid;
	} rrs_counters;	/*!< Error counters for single RRset validation. */
};

typedef struct kr_rrset_validation_ctx kr_rrset_validation_ctx_t;

/**
 * Validate RRSet.
 * @param vctx    Pointer to validation context.
 * @param covered RRSet covered by a signature. It must be in canonical format.
 * 		  Its TTL may get lowered.
 * @return        0 or kr_error() code, same as vctx->result (see its docs).
 */
int kr_rrset_validate(kr_rrset_validation_ctx_t *vctx, knot_rrset_t *covered);

/**
 * Return true iff the RRset contains at least one usable DS.  See RFC6840 5.2.
 */
KR_EXPORT KR_PURE
bool kr_ds_algo_support(const knot_rrset_t *ta);

/**
 * Check whether the DNSKEY rrset matches the supplied trust anchor RRSet.
 *
 * @param vctx  Pointer to validation context.  Note that TTL of vctx->keys may get lowered.
 * @param sigs  RRSIGs for this DNSKEY set
 * @param ta    Trusted DS RRSet against which to validate the DNSKEY RRSet.
 * @return      0 or error code, same as vctx->result.
 */
int kr_dnskeys_trusted(kr_rrset_validation_ctx_t *vctx, const knot_rdataset_t *sigs,
			const knot_rrset_t *ta);

/** Return true if the DNSKEY can be used as a ZSK.  */
KR_EXPORT KR_PURE
bool kr_dnssec_key_zsk(const uint8_t *dnskey_rdata);

/** Return true if the DNSKEY indicates being KSK (=> has SEP).  */
KR_EXPORT KR_PURE
bool kr_dnssec_key_ksk(const uint8_t *dnskey_rdata);

/** Return true if the DNSKEY is revoked. */
KR_EXPORT KR_PURE
bool kr_dnssec_key_revoked(const uint8_t *dnskey_rdata);

/** Return DNSKEY tag.
  * @param rrtype RR type (either DS or DNSKEY are supported)
  * @param rdata  Key/digest RDATA.
  * @param rdlen  RDATA length.
  * @return Key tag (positive number), or an error code
  */
KR_EXPORT KR_PURE
int kr_dnssec_key_tag(uint16_t rrtype, const uint8_t *rdata, size_t rdlen);

/** Return 0 if the two keys are identical.
  * @note This compares RDATA only, algorithm and public key must match.
  * @param key_a_rdata First key RDATA
  * @param key_a_rdlen First key RDATA length
  * @param key_b_rdata Second key RDATA
  * @param key_b_rdlen Second key RDATA length
  * @return 0 if they match or an error code
  */
KR_EXPORT KR_PURE
int kr_dnssec_key_match(const uint8_t *key_a_rdata, size_t key_a_rdlen,
                        const uint8_t *key_b_rdata, size_t key_b_rdlen);

/* Opaque DNSSEC key struct; forward declaration from libdnssec. */
struct dnssec_key;

/**
 * Construct a DNSSEC key.
 * @param key   Pointer to be set to newly created DNSSEC key.
 * @param kown  DNSKEY owner name.
 * @param rdata DNSKEY RDATA
 * @param rdlen DNSKEY RDATA length
 * @return 0 or error code; in particular: DNSSEC_INVALID_KEY_ALGORITHM
 */
int kr_dnssec_key_from_rdata(struct dnssec_key **key, const knot_dname_t *kown, const uint8_t *rdata, size_t rdlen);

/**
 * Frees the DNSSEC key.
 * @param key Pointer to freed key.
 */
void kr_dnssec_key_free(struct dnssec_key **key);

/**
 * Checks whether NSEC/NSEC3 RR selected by iterator matches the supplied name and type.
 * @param rrs     Records selected by iterator.
 * @param qry_uid Query unique identifier where NSEC/NSEC3 belongs to.
 * @param name    Name to be checked.
 * @param type    Type to be checked.
 * @return        0 or error code.
 */
int kr_dnssec_matches_name_and_type(const ranked_rr_array_t *rrs, uint32_t qry_uid,
				    const knot_dname_t *name, uint16_t type);


<<<<<<< HEAD
/* Simple validator API */
=======
/* Simple validator API.  Main use case: prefill module, i.e. RRs from a zone file. */
>>>>>>> c17e9541

/** Opaque context for simple validator. */
struct kr_svldr_ctx;
/**
 * Create new context for validating within a given zone.
 *
 * - `ds` is assumed to be trusted, and it's used to validate `dnskey+dnskey_sigs`.
 * - The TTL of `dnskey` may get trimmed.
 * - The insides are placed on malloc heap (use _free_ctx).
 */
KR_EXPORT
struct kr_svldr_ctx * kr_svldr_new_ctx(const knot_rrset_t *ds, knot_rrset_t *dnskey,
		const knot_rdataset_t *dnskey_sigs, uint32_t timestamp);
/** Free the context.  Passing NULL is OK. */
KR_EXPORT
void kr_svldr_free_ctx(struct kr_svldr_ctx *ctx);
/**
 * Validate an RRset with the associated signatures; assume no wildcard expansions.
 *
<<<<<<< HEAD
 * - The TTL of `rrs` may get trimmed.
 * - If it's a wildcard other than in its simple `*.` form, it may fail to validate.
=======
 * - It's caller's responsibility that rrsigs have matching owner, class and type.
 * - The TTL of `rrs` may get trimmed.
 * - If it's a wildcard other than in its simple `*.` form, it may fail to validate.
 * - More generally, non-existence proofs are not supported.
 * @return  0 or kr_error() code, same as kr_rrset_validation_ctx::result (see its docs).
>>>>>>> c17e9541
 */
KR_EXPORT
int kr_svldr_rrset(knot_rrset_t *rrs, const knot_rdataset_t *rrsigs,
			struct kr_svldr_ctx *ctx);
<|MERGE_RESOLUTION|>--- conflicted
+++ resolved
@@ -156,11 +156,7 @@
 				    const knot_dname_t *name, uint16_t type);
 
 
-<<<<<<< HEAD
-/* Simple validator API */
-=======
 /* Simple validator API.  Main use case: prefill module, i.e. RRs from a zone file. */
->>>>>>> c17e9541
 
 /** Opaque context for simple validator. */
 struct kr_svldr_ctx;
@@ -180,16 +176,11 @@
 /**
  * Validate an RRset with the associated signatures; assume no wildcard expansions.
  *
-<<<<<<< HEAD
- * - The TTL of `rrs` may get trimmed.
- * - If it's a wildcard other than in its simple `*.` form, it may fail to validate.
-=======
  * - It's caller's responsibility that rrsigs have matching owner, class and type.
  * - The TTL of `rrs` may get trimmed.
  * - If it's a wildcard other than in its simple `*.` form, it may fail to validate.
  * - More generally, non-existence proofs are not supported.
  * @return  0 or kr_error() code, same as kr_rrset_validation_ctx::result (see its docs).
->>>>>>> c17e9541
  */
 KR_EXPORT
 int kr_svldr_rrset(knot_rrset_t *rrs, const knot_rdataset_t *rrsigs,
