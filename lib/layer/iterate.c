/*  Copyright (C) 2014-2017 CZ.NIC, z.s.p.o. <knot-dns@labs.nic.cz>

    This program is free software: you can redistribute it and/or modify
    it under the terms of the GNU General Public License as published by
    the Free Software Foundation, either version 3 of the License, or
    (at your option) any later version.

    This program is distributed in the hope that it will be useful,
    but WITHOUT ANY WARRANTY; without even the implied warranty of
    MERCHANTABILITY or FITNESS FOR A PARTICULAR PURPOSE.  See the
    GNU General Public License for more details.

    You should have received a copy of the GNU General Public License
    along with this program.  If not, see <https://www.gnu.org/licenses/>.
 */

/** @file iterate.c
 *
 * This builtin module is mainly active in the consume phase.
 * Primary responsibilities:
 *  - Classify the packet as auth/nonauth and change its AA flag accordingly.
 *  - Pick interesting RRs to kr_request::answ_selected and ::auth_selected,
 *    NEW: and classify their rank, except for validation status.
 *  - Update kr_query::zone_cut (in case of referral).
 *  - Interpret CNAMEs.
 *  - Prepare the followup query - either inline or as another kr_query
 *    (CNAME jumps create a new "sibling" query).
 */

#include <sys/time.h>
#include <assert.h>
#include <arpa/inet.h>

#include <contrib/cleanup.h>
#include <libknot/descriptor.h>
#include <libknot/rrtype/rdname.h>
#include <libknot/rrtype/rrsig.h>

#include "lib/layer/iterate.h"
#include "lib/resolve.h"
#include "lib/rplan.h"
#include "lib/defines.h"
#include "lib/nsrep.h"
#include "lib/module.h"
#include "lib/dnssec/ta.h"

#define VERBOSE_MSG(fmt...) QRVERBOSE(req->current_query, "iter", fmt)
#define QVERBOSE_MSG(qry, fmt...) QRVERBOSE(qry, "iter", fmt)

/* Iterator often walks through packet section, this is an abstraction. */
typedef int (*rr_callback_t)(const knot_rrset_t *, unsigned, struct kr_request *);

/** Return minimized QNAME/QTYPE for current zone cut. */
static const knot_dname_t *minimized_qname(struct kr_query *query, uint16_t *qtype)
{
	/* Minimization disabled. */
	const knot_dname_t *qname = query->sname;
	if (qname[0] == '\0' || query->flags.NO_MINIMIZE || query->flags.STUB) {
		return qname;
	}

	/* Minimize name to contain current zone cut + 1 label. */
	int cut_labels = knot_dname_labels(query->zone_cut.name, NULL);
	int qname_labels = knot_dname_labels(qname, NULL);
	while(qname[0] && qname_labels > cut_labels + 1) {
		qname = knot_wire_next_label(qname, NULL);
		qname_labels -= 1;
	}

	/* Hide QTYPE if minimized. */
	if (qname != query->sname) {
		*qtype = KNOT_RRTYPE_NS;
	}

	return qname;
}

/** Answer is paired to query. */
static bool is_paired_to_query(const knot_pkt_t *answer, struct kr_query *query)
{
	uint16_t qtype = query->stype;
	const knot_dname_t *qname = minimized_qname(query, &qtype);

	return query->id      == knot_wire_get_id(answer->wire) &&
	       knot_wire_get_qdcount(answer->wire) > 0 &&
	       query->sclass  == knot_pkt_qclass(answer) &&
	       qtype          == knot_pkt_qtype(answer) &&
	       knot_dname_is_equal(qname, knot_pkt_qname(answer));
}

/** Relaxed rule for AA, either AA=1 or SOA matching zone cut is required. */
static bool is_authoritative(const knot_pkt_t *answer, struct kr_query *query)
{
	if (knot_wire_get_aa(answer->wire)) {
		return true;
	}

	const knot_pktsection_t *ns = knot_pkt_section(answer, KNOT_AUTHORITY);
	for (unsigned i = 0; i < ns->count; ++i) {
		const knot_rrset_t *rr = knot_pkt_rr(ns, i);
		if (rr->type == KNOT_RRTYPE_SOA && knot_dname_in(query->zone_cut.name, rr->owner)) {
			return true;
		}
	}

#ifndef STRICT_MODE
	/* Last resort to work around broken auths, if the zone cut is at/parent of the QNAME. */
	if (knot_dname_is_equal(query->zone_cut.name, knot_pkt_qname(answer))) {
		return true;
	}
#endif
	return false;
}

int kr_response_classify(knot_pkt_t *pkt)
{
	const knot_pktsection_t *an = knot_pkt_section(pkt, KNOT_ANSWER);
	switch (knot_wire_get_rcode(pkt->wire)) {
	case KNOT_RCODE_NOERROR:
		return (an->count == 0) ? PKT_NODATA : PKT_NOERROR;
	case KNOT_RCODE_NXDOMAIN:
		return PKT_NXDOMAIN;
	case KNOT_RCODE_REFUSED:
		return PKT_REFUSED;
	default:
		return PKT_ERROR;
	}
}

/** @internal Filter ANY or loopback addresses. */
static bool is_valid_addr(const uint8_t *addr, size_t len)
{
	if (len == sizeof(struct in_addr)) {
		/* Filter ANY and 127.0.0.0/8 */
		uint32_t ip_host = ntohl(*(const uint32_t *)(addr));
		if (ip_host == 0 || (ip_host & 0xff000000) == 0x7f000000) {
			return false;
		}
	} else if (len == sizeof(struct in6_addr)) {
		struct in6_addr ip6_mask;
		memset(&ip6_mask, 0, sizeof(ip6_mask));
		/* All except last byte are zeroed, last byte defines ANY/::1 */
		if (memcmp(addr, ip6_mask.s6_addr, sizeof(ip6_mask.s6_addr) - 1) == 0) {
			return (addr[len - 1] > 1);
		}
	}
	return true;
}

/** @internal Update NS address from record \a rr.  Return _FAIL on error. */
static int update_nsaddr(const knot_rrset_t *rr, struct kr_query *query)
{
	if (rr->type == KNOT_RRTYPE_A || rr->type == KNOT_RRTYPE_AAAA) {
		const knot_rdata_t *rdata = rr->rrs.data;
		const void *addr = knot_rdata_data(rdata);
		const int addr_len = knot_rdata_rdlen(rdata);
		char name_str[KNOT_DNAME_MAXLEN];
		char addr_str[INET6_ADDRSTRLEN];
		WITH_VERBOSE(query) {
			const int af = (addr_len == sizeof(struct in_addr)) ?
				       AF_INET : AF_INET6;
			knot_dname_to_str(name_str, rr->owner, sizeof(name_str));
			inet_ntop(af, addr, addr_str, sizeof(addr_str));
		}
		if (!(query->flags.ALLOW_LOCAL) &&
			!is_valid_addr(addr, addr_len)) {
			QVERBOSE_MSG(query, "<= ignoring invalid glue for "
				     "'%s': '%s'\n", name_str, addr_str);
			return KR_STATE_CONSUME; /* Ignore invalid addresses */
		}
		int ret = kr_zonecut_add(&query->zone_cut, rr->owner, rdata);
		if (ret != 0) {
			return KR_STATE_FAIL;
		}
		QVERBOSE_MSG(query, "<= using glue for "
			     "'%s': '%s'\n", name_str, addr_str);
	}
	return KR_STATE_CONSUME;
}

/** @internal From \a pkt, fetch glue records for name \a ns, and update the cut etc. */
static void fetch_glue(knot_pkt_t *pkt, const knot_dname_t *ns, struct kr_request *req)
{
	for (knot_section_t i = KNOT_ANSWER; i <= KNOT_ADDITIONAL; ++i) {
		const knot_pktsection_t *sec = knot_pkt_section(pkt, i);
		for (unsigned k = 0; k < sec->count; ++k) {
			const knot_rrset_t *rr = knot_pkt_rr(sec, k);
			if (!knot_dname_is_equal(ns, rr->owner)) {
				continue;
			}
			if ((rr->type != KNOT_RRTYPE_A) &&
			    (rr->type != KNOT_RRTYPE_AAAA)) {
				continue;
			}
			if ((rr->type == KNOT_RRTYPE_A) &&
			    (req->ctx->options.NO_IPV4)) {
				continue;
			}
			if ((rr->type == KNOT_RRTYPE_AAAA) &&
			    (req->ctx->options.NO_IPV6)) {
				continue;
			}
			(void) update_nsaddr(rr, req->current_query);
		}
	}
}

/** Attempt to find glue for given nameserver name (best effort). */
static int has_glue(knot_pkt_t *pkt, const knot_dname_t *ns)
{
	for (knot_section_t i = KNOT_ANSWER; i <= KNOT_ADDITIONAL; ++i) {
		const knot_pktsection_t *sec = knot_pkt_section(pkt, i);
		for (unsigned k = 0; k < sec->count; ++k) {
			const knot_rrset_t *rr = knot_pkt_rr(sec, k);
			if (knot_dname_is_equal(ns, rr->owner) &&
			    (rr->type == KNOT_RRTYPE_A || rr->type == KNOT_RRTYPE_AAAA)) {
				return 1;
			}
		}
	}
	return 0;
}

/** @internal Update the cut with another NS(+glue) record.
 * @param current_cut is cut name before this packet.
 * @return _DONE if cut->name changes, _FAIL on error, and _CONSUME otherwise. */
static int update_cut(knot_pkt_t *pkt, const knot_rrset_t *rr,
		      struct kr_request *req, const knot_dname_t *current_cut)
{
	struct kr_query *qry = req->current_query;
	struct kr_zonecut *cut = &qry->zone_cut;
	int state = KR_STATE_CONSUME;

	/* New authority MUST be at/below the authority of the current cut;
	 * also qname must be below new authority;
	 * otherwise it's a possible cache injection attempt. */
	if (!knot_dname_in(current_cut, rr->owner) ||
	    !knot_dname_in(rr->owner, qry->sname)) {
		VERBOSE_MSG("<= authority: ns outside bailiwick\n");
#ifdef STRICT_MODE
		return KR_STATE_FAIL;
#else
		/* Workaround: ignore out-of-bailiwick NSs for authoritative answers,
		 * but fail for referrals. This is important to detect lame answers. */
		if (knot_pkt_section(pkt, KNOT_ANSWER)->count == 0) {
			state = KR_STATE_FAIL;
		}
		return state;
#endif
	}

	/* Update zone cut name */
	if (!knot_dname_is_equal(rr->owner, cut->name)) {
		/* Remember parent cut and descend to new (keep keys and TA). */
		struct kr_zonecut *parent = mm_alloc(&req->pool, sizeof(*parent));
		if (parent) {
			memcpy(parent, cut, sizeof(*parent));
			kr_zonecut_init(cut, rr->owner, &req->pool);
			cut->key = parent->key;
			cut->trust_anchor = parent->trust_anchor;
			cut->parent = parent;
		} else {
			kr_zonecut_set(cut, rr->owner);
		}
		state = KR_STATE_DONE;
	}

	/* Fetch glue for each NS */
	for (unsigned i = 0; i < rr->rrs.rr_count; ++i) {
		const knot_dname_t *ns_name = knot_ns_name(&rr->rrs, i);
		int glue_records = has_glue(pkt, ns_name);
		/* Glue is mandatory for NS below zone */
		if (!glue_records && knot_dname_in(rr->owner, ns_name)) {
			VERBOSE_MSG("<= authority: missing mandatory glue, rejecting\n");
			continue;
		}
		kr_zonecut_add(cut, ns_name, NULL);
		/* Choose when to use glue records. */
		if (qry->flags.PERMISSIVE) {
			fetch_glue(pkt, ns_name, req);
		} else if (qry->flags.STRICT) {
			/* Strict mode uses only mandatory glue. */
			if (knot_dname_in(cut->name, ns_name))
				fetch_glue(pkt, ns_name, req);
		} else {
			/* Normal mode uses in-bailiwick glue. */
			if (knot_dname_in(current_cut, ns_name))
				fetch_glue(pkt, ns_name, req);
		}
	}

	return state;
}

/** Compute rank appropriate for RRs present in the packet.
 * @param answer whether the RR is from answer or authority section
 * @param is_nonauth: from referral or forwarding (etc.) */
static uint8_t get_initial_rank(const knot_rrset_t *rr, const struct kr_query *qry,
				const bool answer, const bool is_nonauth)
{
	/* For RRSIGs, ensure the KR_RANK_AUTH flag corresponds to the signed RR. */
	uint16_t type = kr_rrset_type_maysig(rr);

	if (qry->flags.CACHED) {
		return rr->additional ? *(uint8_t *)rr->additional : KR_RANK_OMIT;
		/* ^^ Current use case for "cached" RRs without rank: hints module. */
	}
	if (answer || type == KNOT_RRTYPE_DS
	    || type == KNOT_RRTYPE_NSEC || type == KNOT_RRTYPE_NSEC3) {
		/* We almost always want these validated, and it should be possible. */
		return KR_RANK_INITIAL | KR_RANK_AUTH;
	}
	/* Be aggressive: try to validate anything else (almost never extra latency). */
	return KR_RANK_TRY;
	/* TODO: this classifier of authoritativity may not be perfect yet. */
}

static int pick_authority(knot_pkt_t *pkt, struct kr_request *req, bool to_wire)
{
	struct kr_query *qry = req->current_query;
	const knot_pktsection_t *ns = knot_pkt_section(pkt, KNOT_AUTHORITY);

	const knot_dname_t *zonecut_name = qry->zone_cut.name;
	bool referral = !knot_wire_get_aa(pkt->wire);
	if (referral) {
		/* zone cut already updated by process_authority()
		 * use parent zonecut name */
		zonecut_name = qry->zone_cut.parent ? qry->zone_cut.parent->name : qry->zone_cut.name;
		to_wire = false;
	}

	for (unsigned i = 0; i < ns->count; ++i) {
		const knot_rrset_t *rr = knot_pkt_rr(ns, i);
		if (!knot_dname_in(zonecut_name, rr->owner)) {
			continue;
		}
		uint8_t rank = get_initial_rank(rr, qry, false,
						qry->flags.FORWARD || referral);
		int ret = kr_ranked_rrarray_add(&req->auth_selected, rr,
						rank, to_wire, qry->uid, &req->pool);
		if (ret != kr_ok()) {
			return ret;
		}
	}

	return kr_ok();
}

static int process_authority(knot_pkt_t *pkt, struct kr_request *req)
{
	struct kr_query *qry = req->current_query;
	assert(!(qry->flags.STUB));

	int result = KR_STATE_CONSUME;
	if (qry->flags.FORWARD) {
		return result;
	}

	const knot_pktsection_t *ns = knot_pkt_section(pkt, KNOT_AUTHORITY);

#ifdef STRICT_MODE
	/* AA, terminate resolution chain. */
	if (knot_wire_get_aa(pkt->wire)) {
		return KR_STATE_CONSUME;
	}
#else

	/* Work around servers sending back CNAME with different delegation and no AA. */
	const knot_pktsection_t *an = knot_pkt_section(pkt, KNOT_ANSWER);
	if (an->count > 0 && ns->count > 0) {
		const knot_rrset_t *rr = knot_pkt_rr(an, 0);
		if (rr->type == KNOT_RRTYPE_CNAME) {
			return KR_STATE_CONSUME;
		}
		/* Work around for these NSs which are authoritative both for
		 * parent and child and mixes data from both zones in single answer */
		if (knot_wire_get_aa(pkt->wire) &&
		    (rr->type == qry->stype) &&
		    (knot_dname_is_equal(rr->owner, qry->sname))) {
			return KR_STATE_CONSUME;
		}
	}
#endif
	/* Remember current bailiwick for NS processing. */
	const knot_dname_t *current_zone_cut = qry->zone_cut.name;
	bool ns_record_exists = false;
	/* Update zone cut information. */
	for (unsigned i = 0; i < ns->count; ++i) {
		const knot_rrset_t *rr = knot_pkt_rr(ns, i);
		if (rr->type == KNOT_RRTYPE_NS) {
			ns_record_exists = true;
			int state = update_cut(pkt, rr, req, current_zone_cut);
			switch(state) {
			case KR_STATE_DONE: result = state; break;
			case KR_STATE_FAIL: return state; break;
			default:              /* continue */ break;
			}
		} else if (rr->type == KNOT_RRTYPE_SOA && knot_dname_is_sub(rr->owner, qry->zone_cut.name)) {
			/* SOA below cut in authority indicates different authority, but same NS set. */
			qry->zone_cut.name = knot_dname_copy(rr->owner, &req->pool);
		}
	}


	if ((qry->flags.DNSSEC_WANT) && (result == KR_STATE_CONSUME)) {
		if (knot_wire_get_aa(pkt->wire) == 0 &&
		    knot_wire_get_ancount(pkt->wire) == 0 &&
		    ns_record_exists) {
			/* Unhelpful referral
			   Prevent from validating as an authoritative answer */
			result = KR_STATE_DONE;
		}
	}

	/* CONSUME => Unhelpful referral.
	 * DONE    => Zone cut updated.  */
	return result;
}

static void finalize_answer(knot_pkt_t *pkt, struct kr_query *qry, struct kr_request *req)
{
	/* Finalize header */
	knot_pkt_t *answer = req->answer;
	knot_wire_set_rcode(answer->wire, knot_wire_get_rcode(pkt->wire));
}

static int unroll_cname(knot_pkt_t *pkt, struct kr_request *req, bool referral, const knot_dname_t **cname_ret)
{
	struct kr_query *query = req->current_query;
	assert(!(query->flags.STUB));
	/* Process answer type */
	const knot_pktsection_t *an = knot_pkt_section(pkt, KNOT_ANSWER);
	const knot_dname_t *cname = NULL;
	const knot_dname_t *pending_cname = query->sname;
	unsigned cname_chain_len = 0;
	bool is_final = (query->parent == NULL);
	uint32_t iter_count = 0;
	bool strict_mode = (query->flags.STRICT);
	do {
		/* CNAME was found at previous iteration, but records may not follow the correct order.
		 * Try to find records for pending_cname owner from section start. */
		cname = pending_cname;
		pending_cname = NULL;
		const int cname_labels = knot_dname_labels(cname, NULL);
		for (unsigned i = 0; i < an->count; ++i) {
			const knot_rrset_t *rr = knot_pkt_rr(an, i);

			/* Skip the RR if its owner+type doesn't interest us. */
			const uint16_t type = kr_rrset_type_maysig(rr);
			const bool type_OK = rr->type == query->stype || type == query->stype
				|| type == KNOT_RRTYPE_CNAME || type == KNOT_RRTYPE_DNAME;
				/* TODO: actually handle DNAMEs */
			if (!type_OK || !knot_dname_is_equal(rr->owner, cname)) {
				continue;
			}

			if (rr->type == KNOT_RRTYPE_RRSIG) {
				int rrsig_labels = knot_rrsig_labels(&rr->rrs, 0);
				if (rrsig_labels > cname_labels) {
					/* clearly wrong RRSIG, don't pick it.
					 * don't fail immediately,
					 * let validator work. */
					continue;
				}
				if (rrsig_labels < cname_labels) {
					query->flags.DNSSEC_WEXPAND = true;
				}
			}

			/* Process records matching current SNAME */
			int state = KR_STATE_FAIL;
			bool to_wire = false;
			if (is_final) {
				/* if not referral, mark record to be written to final answer */
				to_wire = !referral;
			} else {
				state = update_nsaddr(rr, query->parent);
				if (state == KR_STATE_FAIL) {
					return state;
				}
			}
			uint8_t rank = get_initial_rank(rr, query, true,
					query->flags.FORWARD || referral);
			state = kr_ranked_rrarray_add(&req->answ_selected, rr,
						      rank, to_wire, query->uid, &req->pool);
			if (state != kr_ok()) {
				return KR_STATE_FAIL;
			}
			/* Jump to next CNAME target */
			if ((query->stype == KNOT_RRTYPE_CNAME) || (rr->type != KNOT_RRTYPE_CNAME)) {
				continue;
			}
			cname_chain_len += 1;
			pending_cname = knot_cname_name(&rr->rrs);
			if (!pending_cname) {
				break;
			}
			if (cname_chain_len > an->count || cname_chain_len > KR_CNAME_CHAIN_LIMIT) {
				VERBOSE_MSG("<= too long cname chain\n");
				return KR_STATE_FAIL;
			}
			/* Don't use pending_cname immediately.
			 * There are can be records for "old" cname. */
		}
		if (!pending_cname) {
			break;
		}
		if (knot_dname_is_equal(cname, pending_cname)) {
			VERBOSE_MSG("<= cname chain loop\n");
			return KR_STATE_FAIL;
		}
		/* In strict mode, explicitly fetch each CNAME target. */
		if (strict_mode) {
			cname = pending_cname;
			break;
		}
		/* try to unroll cname only within current zone */
		const int pending_labels = knot_dname_labels(pending_cname, NULL);
		if (pending_labels != cname_labels) {
			cname = pending_cname;
			break;
		}
		if (knot_dname_matched_labels(pending_cname, cname) !=
		    (cname_labels - 1)) {
			cname = pending_cname;
			break;
		}
	} while (++iter_count < KR_CNAME_CHAIN_LIMIT);
	if (iter_count >= KR_CNAME_CHAIN_LIMIT) {
		VERBOSE_MSG("<= too long cname chain\n");
		return KR_STATE_FAIL;
	}
	*cname_ret = cname;
	return kr_ok();
}

static int process_referral_answer(knot_pkt_t *pkt, struct kr_request *req)
{
	const knot_dname_t *cname = NULL;
	int state = unroll_cname(pkt, req, true, &cname);
	if (state != kr_ok()) {
		return KR_STATE_FAIL;
	}
	struct kr_query *query = req->current_query;
	if (!(query->flags.CACHED)) {
		/* If not cached (i.e. got from upstream)
		 * make sure that this is not an authoritative answer
		 * (even with AA=1) for other layers.
		 * There can be answers with AA=1,
		 * empty answer section and NS in authority.
		 * Clearing of AA prevents them from
		 * caching in the packet cache.
		 * If packet already cached, don't touch him. */
		knot_wire_clear_aa(pkt->wire);
	}
	state = pick_authority(pkt, req, false);
	return state == kr_ok() ? KR_STATE_DONE : KR_STATE_FAIL;
}

static int process_final(knot_pkt_t *pkt, struct kr_request *req,
			 const knot_dname_t *cname)
{
	const int pkt_class = kr_response_classify(pkt);
	struct kr_query *query = req->current_query;
	ranked_rr_array_t *array = &req->answ_selected;
	for (size_t i = 0; i < array->len; ++i) {
		const knot_rrset_t *rr = array->at[i]->rr;
		if (!knot_dname_is_equal(rr->owner, cname)) {
			continue;
		}
		if ((rr->rclass != query->sclass) ||
		    (rr->type != query->stype)) {
			continue;
		}
		const bool to_wire = ((pkt_class & (PKT_NXDOMAIN|PKT_NODATA)) != 0);
		const int state = pick_authority(pkt, req, to_wire);
		if (state != kr_ok()) {
			return KR_STATE_FAIL;
		}
		if (!array->at[i]->to_wire) {
			const size_t last_idx = array->len - 1;
			size_t j = i;
			ranked_rr_array_entry_t *entry = array->at[i];
			/* Relocate record to the end, after current cname */
			while (j < last_idx) {
				array->at[j] = array->at[j + 1];
				++j;
			}
			array->at[last_idx] = entry;
			entry->to_wire = true;
		}
		finalize_answer(pkt, query, req);
		return KR_STATE_DONE;
	}
	return kr_ok();
}

static int process_answer(knot_pkt_t *pkt, struct kr_request *req)
{
	struct kr_query *query = req->current_query;

	/* Response for minimized QNAME.
	 * NODATA   => may be empty non-terminal, retry (found zone cut)
	 * NOERROR  => found zone cut, retry
	 * NXDOMAIN => parent is zone cut, retry as a workaround for bad authoritatives
	 */
	bool is_final = (query->parent == NULL);
	int pkt_class = kr_response_classify(pkt);
	if (!knot_dname_is_equal(knot_pkt_qname(pkt), query->sname) &&
	    (pkt_class & (PKT_NOERROR|PKT_NXDOMAIN|PKT_REFUSED|PKT_NODATA))) {
		VERBOSE_MSG("<= found cut, retrying with non-minimized name\n");
		query->flags.NO_MINIMIZE = true;
		return KR_STATE_CONSUME;
	}

	/* This answer didn't improve resolution chain, therefore must be authoritative (relaxed to negative). */
	if (!is_authoritative(pkt, query)) {
		if (!(query->flags.FORWARD) &&
		    pkt_class & (PKT_NXDOMAIN|PKT_NODATA)) {
			VERBOSE_MSG("<= lame response: non-auth sent negative response\n");
			return KR_STATE_FAIL;
		}
	}

	const knot_dname_t *cname = NULL;
	/* Process answer type */
	int state = unroll_cname(pkt, req, false, &cname);
	if (state != kr_ok()) {
		return state;
	}
	/* Make sure that this is an authoritative answer (even with AA=0) for other layers */
	knot_wire_set_aa(pkt->wire);
	/* Either way it resolves current query. */
	query->flags.RESOLVED = true;
	/* Follow canonical name as next SNAME. */
	if (!knot_dname_is_equal(cname, query->sname)) {
		/* Check if target record has been already copied */
		query->flags.CNAME = true;
		if (is_final) {
			state = process_final(pkt, req, cname);
			if (state != kr_ok()) {
				return state;
			}
		} else if ((query->flags.FORWARD) &&
			   ((query->stype == KNOT_RRTYPE_DS) ||
			    (query->stype == KNOT_RRTYPE_NS))) {
			/* CNAME'ed answer for DS or NS subquery.
			 * Treat it as proof of zonecut nonexistance. */
			return KR_STATE_DONE;
		}
		VERBOSE_MSG("<= cname chain, following\n");
		/* Check if the same query was followed in the same CNAME chain. */
		for (const struct kr_query *q = query->cname_parent; q != NULL;
				q = q->cname_parent) {
			if (q->sclass == query->sclass &&
			    q->stype == query->stype   &&
			    knot_dname_is_equal(q->sname, cname)) {
				VERBOSE_MSG("<= cname chain loop\n");
				return KR_STATE_FAIL;
			}
		}
		struct kr_query *next = kr_rplan_push(&req->rplan, query->parent, cname, query->sclass, query->stype);
		if (!next) {
			return KR_STATE_FAIL;
		}
		next->flags.AWAIT_CUT = true;
		if (query->flags.FORWARD) {
			next->forward_flags.CNAME = true;
			if (query->parent == NULL) {
				state = kr_nsrep_copy_set(&next->ns, &query->ns);
				if (state != kr_ok()) {
					return KR_STATE_FAIL;
				}
			}
		}
		next->cname_parent = query;
		/* Want DNSSEC if and only if it's posible to secure
		 * this name (i.e. iff it is covered by a TA) */
		if (kr_ta_covers_qry(req->ctx, cname, query->stype)) {
			next->flags.DNSSEC_WANT = true;
		} else {
			next->flags.DNSSEC_WANT = false;
		}
		if (!(query->flags.FORWARD) ||
		    (query->flags.DNSSEC_WEXPAND)) {
			state = pick_authority(pkt, req, false);
			if (state != kr_ok()) {
				return KR_STATE_FAIL;
			}
		}
	} else if (!query->parent) {
		/* Answer for initial query */
		const bool to_wire = ((pkt_class & (PKT_NXDOMAIN|PKT_NODATA)) != 0);
		state = pick_authority(pkt, req, to_wire);
		if (state != kr_ok()) {
			return KR_STATE_FAIL;
		}
		finalize_answer(pkt, query, req);
	} else {
		/* Answer for sub-query; DS, IP for NS etc.
		 * It may contains NSEC \ NSEC3 records for
		 * data non-existence or wc expansion proving.
		 * If yes, they must be validated by validator.
		 * If no, authority section is unuseful.
		 * dnssec\nsec.c & dnssec\nsec3.c use
		 * rrsets from incoming packet.
		 * validator uses answer_selected & auth_selected.
		 * So, if nsec\nsec3 records are present in authority,
		 * pick_authority() must be called.
		 * TODO refactor nsec\nsec3 modules to work with
		 * answer_selected & auth_selected instead of incoming pkt. */
		bool auth_is_unuseful = true;
		const knot_pktsection_t *ns = knot_pkt_section(pkt, KNOT_AUTHORITY);
		for (unsigned i = 0; i < ns->count; ++i) {
			const knot_rrset_t *rr = knot_pkt_rr(ns, i);
			if (rr->type == KNOT_RRTYPE_NSEC ||
			    rr->type == KNOT_RRTYPE_NSEC3) {
				auth_is_unuseful = false;
				break;
			}
		}
		if (!auth_is_unuseful) {
			state = pick_authority(pkt, req, false);
			if (state != kr_ok()) {
				return KR_STATE_FAIL;
			}
		}
	}
	return KR_STATE_DONE;
}

/** @internal like process_answer() but for the STUB mode. */
static int process_stub(knot_pkt_t *pkt, struct kr_request *req)
{
	struct kr_query *query = req->current_query;
	assert(query->flags.STUB);
	/* Pick all answer RRs. */
	const knot_pktsection_t *an = knot_pkt_section(pkt, KNOT_ANSWER);
	for (unsigned i = 0; i < an->count; ++i) {
		const knot_rrset_t *rr = knot_pkt_rr(an, i);
		int err = kr_ranked_rrarray_add(&req->answ_selected, rr,
			      KR_RANK_OMIT | KR_RANK_AUTH, true, query->uid, &req->pool);
		/* KR_RANK_AUTH: we don't have the records directly from
		 * an authoritative source, but we do trust the server and it's
		 * supposed to only send us authoritative records. */
		if (err != kr_ok()) {
			return KR_STATE_FAIL;
		}
	}

	knot_wire_set_aa(pkt->wire);
	query->flags.RESOLVED = true;
	/* Pick authority RRs. */
	int pkt_class = kr_response_classify(pkt);
	const bool to_wire = ((pkt_class & (PKT_NXDOMAIN|PKT_NODATA)) != 0);
	int err = pick_authority(pkt, req, to_wire);
	if (err != kr_ok()) {
		return KR_STATE_FAIL;
	}

	finalize_answer(pkt, query, req);
	return KR_STATE_DONE;
}


/** Error handling, RFC1034 5.3.3, 4d. */
static int resolve_error(knot_pkt_t *pkt, struct kr_request *req)
{
	return KR_STATE_FAIL;
}

/* State-less single resolution iteration step, not needed. */
static int reset(kr_layer_t *ctx)  { return KR_STATE_PRODUCE; }

/* Set resolution context and parameters. */
static int begin(kr_layer_t *ctx)
{
	if (ctx->state & (KR_STATE_DONE|KR_STATE_FAIL)) {
		return ctx->state;
	}
	/*
	 * RFC7873 5.4 extends the QUERY operation code behaviour in order to
	 * be able to generate requests for server cookies. Such requests have
	 * QDCOUNT equal to zero and must contain a cookie option.
	 * Server cookie queries must be handled by the cookie module/layer
	 * before this layer.
	 */
	const knot_pkt_t *pkt = ctx->req->qsource.packet;
	if (!pkt || knot_wire_get_qdcount(pkt->wire) == 0) {
		return KR_STATE_FAIL;
	}

	struct kr_query *qry = ctx->req->current_query;
	/* Avoid any other classes, and avoid any meta-types ~~except for ANY~~. */
	if (qry->sclass != KNOT_CLASS_IN
	    || (knot_rrtype_is_metatype(qry->stype)
		    /* && qry->stype != KNOT_RRTYPE_ANY hmm ANY seems broken ATM */)) {
		knot_wire_set_rcode(ctx->req->answer->wire, KNOT_RCODE_NOTIMPL);
		return KR_STATE_FAIL;
	}

	return reset(ctx);
}

int kr_make_query(struct kr_query *query, knot_pkt_t *pkt)
{
	/* Minimize QNAME (if possible). */
	uint16_t qtype = query->stype;
	const knot_dname_t *qname = minimized_qname(query, &qtype);

	/* Form a query for the authoritative. */
	knot_pkt_clear(pkt);
	int ret = knot_pkt_put_question(pkt, qname, query->sclass, qtype);
	if (ret != KNOT_EOK) {
		return ret;
	}

	/* Query built, expect answer. */
	uint32_t rnd = kr_rand_uint(0);
	query->id = rnd ^ (rnd >> 16); /* cheap way to strengthen unpredictability */
	knot_wire_set_id(pkt->wire, query->id);
	pkt->parsed = pkt->size;
	WITH_VERBOSE(query) {
		char name_str[KNOT_DNAME_MAXLEN], type_str[16];
		knot_dname_to_str(name_str, query->sname, sizeof(name_str));
		knot_rrtype_to_string(query->stype, type_str, sizeof(type_str));
<<<<<<< HEAD
		QVERBOSE_MSG(query, "'%s' type '%s' created outbound query, parent id %hu\n",
=======
		QVERBOSE_MSG(query, "'%s' type '%s' id was assigned, parent id %u\n",
>>>>>>> f4e78b04
			    name_str, type_str, query->parent ? query->parent->id : 0);
	}
	return kr_ok();
}

static int prepare_query(kr_layer_t *ctx, knot_pkt_t *pkt)
{
	assert(pkt && ctx);
	struct kr_request *req = ctx->req;
	struct kr_query *query = req->current_query;
	if (!query || ctx->state & (KR_STATE_DONE|KR_STATE_FAIL)) {
		return ctx->state;
	}

	/* Make query */
	int ret = kr_make_query(query, pkt);
	if (ret != 0) {
		return KR_STATE_FAIL;
	}

	query->uid = req->rplan.next_uid;
	req->rplan.next_uid += 1;

	return KR_STATE_CONSUME;
}

static int resolve_badmsg(knot_pkt_t *pkt, struct kr_request *req, struct kr_query *query)
{

#ifndef STRICT_MODE
	/* Work around broken auths/load balancers */
	if (query->flags.SAFEMODE) {
		return resolve_error(pkt, req);
	} else if (query->flags.NO_MINIMIZE) {
		query->flags.SAFEMODE = true;
		return KR_STATE_DONE;
	} else {
		query->flags.NO_MINIMIZE = true;
		return KR_STATE_DONE;
	}
#else
		return resolve_error(pkt, req);
#endif
}

/** Resolve input query or continue resolution with followups.
 *
 *  This roughly corresponds to RFC1034, 5.3.3 4a-d.
 */
static int resolve(kr_layer_t *ctx, knot_pkt_t *pkt)
{
	assert(pkt && ctx);
	struct kr_request *req = ctx->req;
	struct kr_query *query = req->current_query;
	if (!query) {
		return ctx->state;
	}

	WITH_VERBOSE(query) {
		if (query->flags.TRACE) {
			auto_free char *pkt_text = kr_pkt_text(pkt);
			VERBOSE_MSG("<= answer received: \n%s\n", pkt_text);
		}
	}

	if (query->flags.RESOLVED || query->flags.BADCOOKIE_AGAIN) {
		return ctx->state;
	}

	/* Check for packet processing errors first.
	 * Note - we *MUST* check if it has at least a QUESTION,
	 * otherwise it would crash on accessing QNAME. */
#ifdef STRICT_MODE
	if (pkt->parsed < pkt->size) {
		VERBOSE_MSG("<= pkt contains excessive data\n");
		return resolve_badmsg(pkt, req, query);
	} else
#endif
	if (pkt->parsed <= KNOT_WIRE_HEADER_SIZE) {
		VERBOSE_MSG("<= malformed response\n");
		return resolve_badmsg(pkt, req, query);
	} else if (!is_paired_to_query(pkt, query)) {
		VERBOSE_MSG("<= ignoring mismatching response\n");
		/* Force TCP, to work around authoritatives messing up question
		 * without yielding to spoofed responses. */
		query->flags.TCP = true;
		return resolve_badmsg(pkt, req, query);
	} else if (knot_wire_get_tc(pkt->wire)) {
		VERBOSE_MSG("<= truncated response, failover to TCP\n");
		if (query) {
			/* Fail if already on TCP. */
			if (query->flags.TCP) {
				VERBOSE_MSG("<= TC=1 with TCP, bailing out\n");
				return resolve_error(pkt, req);
			}
			query->flags.TCP = true;
		}
		return KR_STATE_CONSUME;
	}

#ifndef NOVERBOSELOG
	const knot_lookup_t *rcode = knot_lookup_by_id(knot_rcode_names, knot_wire_get_rcode(pkt->wire));
#endif

	/* Check response code. */
	switch(knot_wire_get_rcode(pkt->wire)) {
	case KNOT_RCODE_NOERROR:
	case KNOT_RCODE_NXDOMAIN:
		break; /* OK */
	case KNOT_RCODE_REFUSED:
	case KNOT_RCODE_SERVFAIL: {
		if (query->flags.STUB || query->flags.FORWARD) {
			 /* Pass through in stub mode */
			break;
		}
		VERBOSE_MSG("<= rcode: %s\n", rcode ? rcode->name : "??");
		query->fails += 1;
		if (query->fails >= KR_QUERY_NSRETRY_LIMIT) {
			query->fails = 0; /* Reset per-query counter. */
			return resolve_error(pkt, req);
		} else {
			query->flags.NO_MINIMIZE = true; /* Drop minimisation as a safe-guard. */
			return KR_STATE_CONSUME;
		}
	}
	case KNOT_RCODE_FORMERR:
	case KNOT_RCODE_NOTIMPL:
		VERBOSE_MSG("<= rcode: %s\n", rcode ? rcode->name : "??");
		return resolve_badmsg(pkt, req, query);
	default:
		VERBOSE_MSG("<= rcode: %s\n", rcode ? rcode->name : "??");
		return resolve_error(pkt, req);
	}

	/* Forwarding/stub mode is special. */
	if (query->flags.STUB) {
		return process_stub(pkt, req);
	}

	/* Resolve authority to see if it's referral or authoritative. */
	int state = process_authority(pkt, req);
	switch(state) {
	case KR_STATE_CONSUME: /* Not referral, process answer. */
		VERBOSE_MSG("<= rcode: %s\n", rcode ? rcode->name : "??");
		state = process_answer(pkt, req);
		break;
	case KR_STATE_DONE: /* Referral */
		state = process_referral_answer(pkt,req);
		VERBOSE_MSG("<= referral response, follow\n");
		break;
	default:
		break;
	}

	return state;
}

/** Module implementation. */
const kr_layer_api_t *iterate_layer(struct kr_module *module)
{
	static const kr_layer_api_t _layer = {
		.begin = &begin,
		.reset = &reset,
		.consume = &resolve,
		.produce = &prepare_query
	};
	return &_layer;
}

KR_MODULE_EXPORT(iterate)

#undef VERBOSE_MSG<|MERGE_RESOLUTION|>--- conflicted
+++ resolved
@@ -824,11 +824,7 @@
 		char name_str[KNOT_DNAME_MAXLEN], type_str[16];
 		knot_dname_to_str(name_str, query->sname, sizeof(name_str));
 		knot_rrtype_to_string(query->stype, type_str, sizeof(type_str));
-<<<<<<< HEAD
-		QVERBOSE_MSG(query, "'%s' type '%s' created outbound query, parent id %hu\n",
-=======
-		QVERBOSE_MSG(query, "'%s' type '%s' id was assigned, parent id %u\n",
->>>>>>> f4e78b04
+		QVERBOSE_MSG(query, "'%s' type '%s' id was assigned, parent id %hu\n",
 			    name_str, type_str, query->parent ? query->parent->id : 0);
 	}
 	return kr_ok();
