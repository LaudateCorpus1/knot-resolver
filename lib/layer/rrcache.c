--- conflicted
+++ resolved
@@ -17,11 +17,7 @@
 #include <libknot/descriptor.h>
 #include <libknot/errcode.h>
 #include <libknot/rrset.h>
-<<<<<<< HEAD
 #include <libknot/rrtype/rrsig.h>
-#include <libknot/internal/mempool.h>
-=======
->>>>>>> 94d11c7d
 #include <libknot/rrtype/rdname.h>
 #include <ucw/config.h>
 #include <ucw/lib.h>
@@ -48,22 +44,15 @@
                   uint16_t rrclass, uint16_t rrtype, struct kr_query *qry, bool fetch_rrsig)
 {
 	/* Check if record exists in cache */
-<<<<<<< HEAD
 	int ret = 0;
-	uint32_t timestamp = qry->timestamp.tv_sec;
+	uint32_t drift = qry->timestamp.tv_sec;
 	knot_rrset_t cache_rr;
 	knot_rrset_init(&cache_rr, (knot_dname_t *)name, rrtype, rrclass);
 	if (fetch_rrsig) {
-		ret = kr_cache_peek_rrsig(txn, &cache_rr, &timestamp);
+		ret = kr_cache_peek_rrsig(txn, &cache_rr, &drift);
 	} else {
-		ret = kr_cache_peek_rr(txn, &cache_rr, &timestamp);	
-	}
-=======
-	uint32_t drift = qry->timestamp.tv_sec;
-	knot_rrset_t cache_rr;
-	knot_rrset_init(&cache_rr, (knot_dname_t *)name, rrtype, rrclass);
-	int ret = kr_cache_peek_rr(txn, &cache_rr, &drift);
->>>>>>> 94d11c7d
+		ret = kr_cache_peek_rr(txn, &cache_rr, &drift);	
+	}
 	if (ret != 0) {
 		return ret;
 	}
