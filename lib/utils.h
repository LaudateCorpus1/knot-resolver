/*  Copyright (C) 2014-2017 CZ.NIC, z.s.p.o. <knot-dns@labs.nic.cz>

    This program is free software: you can redistribute it and/or modify
    it under the terms of the GNU General Public License as published by
    the Free Software Foundation, either version 3 of the License, or
    (at your option) any later version.

    This program is distributed in the hope that it will be useful,
    but WITHOUT ANY WARRANTY; without even the implied warranty of
    MERCHANTABILITY or FITNESS FOR A PARTICULAR PURPOSE.  See the
    GNU General Public License for more details.

    You should have received a copy of the GNU General Public License
    along with this program.  If not, see <https://www.gnu.org/licenses/>.
 */

#pragma once

#include <assert.h>
#include <stdio.h>
#include <stdbool.h>
#include <sys/time.h>
#include <netinet/in.h>
#include <libknot/packet/pkt.h>
#include "lib/generic/map.h"
#include "lib/generic/array.h"
#include "lib/defines.h"

/*
 * Logging and debugging.
 */
#define kr_log_info(fmt, ...) do { printf((fmt), ## __VA_ARGS__); fflush(stdout); } while(0)
#define kr_log_error(fmt, ...) fprintf(stderr, (fmt), ## __VA_ARGS__)

/* Always export these, but override direct calls by macros conditionally. */
/** Whether in --verbose mode.  Only use this for reading. */
KR_EXPORT extern bool kr_verbose_status;

/** Set --verbose mode.  Not available if compiled with -DNOVERBOSELOG. */
KR_EXPORT bool kr_verbose_set(bool status);

/** Log a message if in --verbose mode. */
KR_EXPORT void kr_log_verbose(const char *fmt, ...);

#ifdef NOVERBOSELOG
/* Efficient compile-time disabling of verbose messages. */
#define kr_verbose_status false
#define kr_verbose_set(x)
#endif

/** Block run in --verbose mode; optimized when not run. */
#define WITH_VERBOSE if(__builtin_expect(kr_verbose_status, false))
#define kr_log_verbose WITH_VERBOSE kr_log_verbose


/* C11 compatibility, but without any implementation so far. */
#ifndef static_assert
#define static_assert(cond, msg)
#endif

/** @cond Memory alloc routines */
static inline void *mm_alloc(knot_mm_t *mm, size_t size)
{
	if (mm) return mm->alloc(mm->ctx, size);
	else return malloc(size);
}
static inline void mm_free(knot_mm_t *mm, void *what)
{
	if (mm) { 
		if (mm->free)
			mm->free(what);
	}
	else free(what);
}
/* @endcond */

/** Return time difference in miliseconds.
  * @note based on the _BSD_SOURCE timersub() macro */
static inline long time_diff(struct timeval *begin, struct timeval *end) {
    struct timeval res = {
        .tv_sec = end->tv_sec - begin->tv_sec,
        .tv_usec = end->tv_usec - begin->tv_usec
    };
    if (res.tv_usec < 0) {
        --res.tv_sec;
        res.tv_usec += 1000000;
    }
    return res.tv_sec * 1000 + res.tv_usec / 1000;
}

/** @cond internal Array types */
struct kr_context;
typedef array_t(knot_rrset_t *) rr_array_t;
struct ranked_rr_array_entry {
	uint32_t qry_uid;
	uint8_t rank;
	uint8_t revalidation_cnt;
	bool cached;
	bool yielded;
	bool to_wire;
	knot_rrset_t *rr;
};
typedef struct ranked_rr_array_entry ranked_rr_array_entry_t;
typedef array_t(ranked_rr_array_entry_t *) ranked_rr_array_t;
/* @endcond */

/** @internal RDATA array maximum size. */
#define RDATA_ARR_MAX (UINT16_MAX + sizeof(uint64_t))
/** @internal Next RDATA shortcut. */
#define kr_rdataset_next(rd) (rd + knot_rdata_array_size(knot_rdata_rdlen(rd)))

/** Concatenate N strings. */
KR_EXPORT
char* kr_strcatdup(unsigned n, ...);

/** Reseed CSPRNG context. */
int kr_rand_reseed(void);

/** Get pseudo-random value. */
KR_EXPORT
unsigned kr_rand_uint(unsigned max);

/** Memory reservation routine for knot_mm_t */
KR_EXPORT
int kr_memreserve(void *baton, char **mem, size_t elm_size, size_t want, size_t *have);

/** @internal Fast packet reset. */
KR_EXPORT
int kr_pkt_recycle(knot_pkt_t *pkt);

/** @internal Clear packet payload. */
KR_EXPORT
int kr_pkt_clear_payload(knot_pkt_t *pkt);

/** Construct and put record to packet. */
KR_EXPORT
int kr_pkt_put(knot_pkt_t *pkt, const knot_dname_t *name, uint32_t ttl,
               uint16_t rclass, uint16_t rtype, const uint8_t *rdata, uint16_t rdlen);

<<<<<<< HEAD
=======
/** Set packet header suitable for authoritative answer. (for policy module) */
KR_EXPORT
void kr_pkt_make_auth_header(knot_pkt_t *pkt);

>>>>>>> f10f3eb8
/** Simple storage for IPx address or AF_UNSPEC. */
union inaddr {
	struct sockaddr ip;
	struct sockaddr_in ip4;
	struct sockaddr_in6 ip6;
};

/** Address bytes for given family. */
KR_EXPORT KR_PURE
const char *kr_inaddr(const struct sockaddr *addr);
/** Address family. */
KR_EXPORT KR_PURE
int kr_inaddr_family(const struct sockaddr *addr);
/** Address length for given family. */
KR_EXPORT KR_PURE
int kr_inaddr_len(const struct sockaddr *addr);
/** Port. */
KR_EXPORT KR_PURE
uint16_t kr_inaddr_port(const struct sockaddr *addr);
/** Return address type for string. */
KR_EXPORT KR_PURE
int kr_straddr_family(const char *addr);
/** Return address length in given family. */
KR_EXPORT KR_CONST
int kr_family_len(int family);
/** Create a sockaddr* from string+port representation (also accepts IPv6 link-local). */
KR_EXPORT
struct sockaddr * kr_straddr_socket(const char *addr, int port);
/** Parse address and return subnet length (bits).
  * @warning 'dst' must be at least `sizeof(struct in6_addr)` long. */
KR_EXPORT
int kr_straddr_subnet(void *dst, const char *addr);

/** Compare memory bitwise.  The semantics is "the same" as for memcmp().
 *  The partial byte is considered with more-significant bits first,
 *  so this is e.g. suitable for comparing IP prefixes. */
KR_EXPORT KR_PURE
int kr_bitcmp(const char *a, const char *b, int bits);

/** @internal RR map flags. */
#define KEY_FLAG_RRSIG 0x02
#define KEY_FLAG_RANK(key) (key[0] >> 2)
#define KEY_COVERING_RRSIG(key) (key[0] & KEY_FLAG_RRSIG)

/* Stash key = {[1] flags, [1-255] owner, [5] type, [1] \x00 } */
#define KR_RRKEY_LEN (9 + KNOT_DNAME_MAXLEN)
/** Create unique null-terminated string key for RR.
  * @param key Destination buffer for key size, MUST be KR_RRKEY_LEN or larger.
  * @param owner RR owner domain name.
  * @param type RR type.
  * @param rank RR rank (8 bit tag usable for anything).
  * @return key length if successful or an error
  * */
KR_EXPORT
int kr_rrkey(char *key, const knot_dname_t *owner, uint16_t type, uint8_t rank);

/** @internal Merges RRSets with matching owner name and type together.
 * @note RRSIG RRSets are merged according the type covered fields.
 * @return 0 or an error
 */
int kr_rrmap_add(map_t *stash, const knot_rrset_t *rr, uint8_t rank, knot_mm_t *pool);

/** @internal Add RRSet copy to RR array. */
int kr_rrarray_add(rr_array_t *array, const knot_rrset_t *rr, knot_mm_t *pool);

/** @internal Add RRSet copy to ranked RR array. */
int kr_ranked_rrarray_add(ranked_rr_array_t *array, const knot_rrset_t *rr,
			  uint8_t rank, bool to_wire, uint32_t qry_uid, knot_mm_t *pool);

/** @internal Mark the RRSets from particular query as
 * "have (not) to be recorded in the final answer".
 * @param array RRSet array.
 * @param to_wire Records must be\must not be recorded in final answer.
 * @param qry_uid Query uid.
 * @param check_dups When to_wire is true, try to avoid duplicate RRSets.
 * @return 0 or an error
 */
int kr_ranked_rrarray_set_wire(ranked_rr_array_t *array, bool to_wire,
			       uint32_t qry_uid, bool check_dups);

void kr_rrset_print(const knot_rrset_t *rr, const char *prefix);
void kr_pkt_print(knot_pkt_t *pkt);
void kr_dname_print(const knot_dname_t *name, const char *prefix, const char *postfix);
void kr_rrtype_print(const uint16_t rrtype, const char *prefix, const char *postfix);

/**
 * Call module property.
 */
KR_EXPORT
char *kr_module_call(struct kr_context *ctx, const char *module, const char *prop, const char *input);

/** Swap two places.  Note: the parameters need to be without side effects. */
#define SWAP(x, y) do { /* http://stackoverflow.com/a/3982430/587396 */ \
	unsigned char swap_temp[sizeof(x) == sizeof(y) ? (ssize_t)sizeof(x) : -1]; \
	memcpy(swap_temp, &y, sizeof(x)); \
	memcpy(&y,        &x, sizeof(x)); \
	memcpy(&x, swap_temp, sizeof(x)); \
	} while(0)
<|MERGE_RESOLUTION|>--- conflicted
+++ resolved
@@ -137,13 +137,10 @@
 int kr_pkt_put(knot_pkt_t *pkt, const knot_dname_t *name, uint32_t ttl,
                uint16_t rclass, uint16_t rtype, const uint8_t *rdata, uint16_t rdlen);
 
-<<<<<<< HEAD
-=======
 /** Set packet header suitable for authoritative answer. (for policy module) */
 KR_EXPORT
 void kr_pkt_make_auth_header(knot_pkt_t *pkt);
 
->>>>>>> f10f3eb8
 /** Simple storage for IPx address or AF_UNSPEC. */
 union inaddr {
 	struct sockaddr ip;
