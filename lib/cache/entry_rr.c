--- conflicted
+++ resolved
@@ -28,14 +28,9 @@
 	if (!data) {
 		return kr_error(EINVAL);
 	}
-<<<<<<< HEAD
-	const uint8_t rr_count = rds ? rds->rr_count : 0;
-	memcpy(data++, &rr_count, sizeof(rr_count));
-=======
-	uint16_t rr_count = rds ? rds->rr_count : 0;
+	const uint16_t rr_count = rds ? rds->rr_count : 0;
 	memcpy(data, &rr_count, sizeof(rr_count));
 	data += sizeof(rr_count);
->>>>>>> c77bce8a
 
 	knot_rdata_t *rd = rds ? rds->data : NULL;
 	for (int i = 0; i < rr_count; ++i, rd = kr_rdataset_next(rd)) {
