--- conflicted
+++ resolved
@@ -928,7 +928,6 @@
 uint64_t kr_now()
 {
 	return uv_now(uv_default_loop());
-<<<<<<< HEAD
 }
 
 int knot_dname_lf2wire(knot_dname_t * const dst, uint8_t len, const uint8_t *lf)
@@ -970,6 +969,4 @@
 	*d = 0; /* the final zero */
 	++d;
 	return d - dst;
-=======
->>>>>>> 55f3749f
 }