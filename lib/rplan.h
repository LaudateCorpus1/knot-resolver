--- conflicted
+++ resolved
@@ -34,14 +34,9 @@
 	X(AWAIT_IPV4 , 1 << 4) /**< Query is waiting for A address. */ \
 	X(AWAIT_IPV6 , 1 << 5) /**< Query is waiting for AAAA address. */ \
 	X(AWAIT_CUT  , 1 << 6) /**< Query is waiting for zone cut lookup */ \
-<<<<<<< HEAD
-	X(SAFEMODE   , 1 << 8) /**< Don't use fancy stuff (EDNS...) */ \
-	X(CACHED     , 1 << 9) /**< Query response is cached. */
-=======
 	X(SAFEMODE   , 1 << 7) /**< Don't use fancy stuff (EDNS...) */ \
 	X(CACHED     , 1 << 8) /**< Query response is cached. */ \
 	X(EXPIRING   , 1 << 9) /**< Query response is cached, but expiring. */
->>>>>>> 94d11c7d
 
 /** Query flags */
 enum kr_query_flag {
