--- conflicted
+++ resolved
@@ -52,13 +52,9 @@
 	X(CNAME,           1 << 23) /**< Query response contains CNAME in answer section. */ \
 	X(REORDER_RR,      1 << 24) /**< Reorder cached RRs. */ \
 	X(TRACE,	   1 << 25) /**< Log answer with kr_verbose_log(), unless -DNDEBUG. */ \
-<<<<<<< HEAD
-	X(DNSSEC_NODS,	   1 << 27) /**< DS non-existance is proven */ \
-=======
 	X(NO_0X20,	   1 << 26) /**< Disable query case randomization . */ \
 	X(DNSSEC_NODS,	   1 << 27) /**< DS non-existance is proven */ \
 	X(DNSSEC_OPTOUT,   1 << 28) /**< Closest encloser proof has optout */ \
->>>>>>> f10f3eb8
 			/* 1 << 31       Used by ../modules/dns64/dns64.lua */
 
 /** Query flags */
