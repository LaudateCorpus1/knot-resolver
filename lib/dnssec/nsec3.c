--- conflicted
+++ resolved
@@ -677,17 +677,10 @@
 
 int kr_nsec3_ref_to_unsigned(const knot_pkt_t *pkt)
 {
-<<<<<<< HEAD
-	int flags = 0;
-	uint8_t *bm = NULL;
-	uint16_t bm_size = 0;
-=======
->>>>>>> e17d1856
 	const knot_pktsection_t *sec = knot_pkt_section(pkt, KNOT_AUTHORITY);
 	if (!sec) {
 		return kr_error(EINVAL);
 	}
-
 	for (unsigned i = 0; i < sec->count; ++i) {
 		const knot_rrset_t *ns = knot_pkt_rr(sec, i);
 		if (ns->type == KNOT_RRTYPE_DS) {
@@ -699,7 +692,6 @@
 
 		int flags = 0;
 		bool nsec3_found = false;
-
 		for (unsigned j = 0; j < sec->count; ++j) {
 			const knot_rrset_t *nsec3 = knot_pkt_rr(sec, j);
 			if (nsec3->type == KNOT_RRTYPE_DS) {
@@ -709,23 +701,9 @@
 				continue;
 			}
 			nsec3_found = true;
-<<<<<<< HEAD
 			/* nsec3 found, check if owner name matches the delegation name.
 			 * Just skip in case of *any* errors. */
 			if (matches_name(nsec3, ns->owner) != kr_ok()) {
-=======
-			/* nsec3 found, check if owner name matches
-			 * the delegation name
-			 */
-			int ret = matches_name(&flags, nsec3, ns->owner);
-			if (ret != 0) {
-				return kr_error(EINVAL);
-			}
-			if (!(flags & FLG_NAME_MATCHED)) {
-				/* nsec3 owner name does not match
-				 * the delegation name
-				 */
->>>>>>> e17d1856
 				continue;
 			}
 
@@ -761,13 +739,8 @@
 		 */
 		const knot_dname_t *encloser_name = NULL;
 		const knot_rrset_t *covering_next_nsec3 = NULL;
-<<<<<<< HEAD
 		int ret = closest_encloser_proof(pkt, KNOT_AUTHORITY, ns->owner,
 				&encloser_name, NULL, &covering_next_nsec3);
-=======
-		int ret = closest_encloser_proof(pkt, KNOT_AUTHORITY, ns->owner, &encloser_name,
-                                     NULL, &covering_next_nsec3);
->>>>>>> e17d1856
 		if (ret != 0) {
 			return kr_error(EINVAL);
 		}
